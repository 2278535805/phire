default = Mặc định
load-failed = Tải gói t.nguyên thất bại
import-failed = Nhập gói nguồn thất bại

<<<<<<< HEAD
=======
default = Mặc định
load-failed = Tải gói t.nguyên thất bại
import-failed = Nhập gói nguồn thất bại

>>>>>>> f4c7d369
info = Thông tin gói tài nguyên
info-content =
  Tên: { $name }
  Tác giả: { $author }
  Mô Tả: { $desc }

cant-delete-builtin = Không thể xóa gói nguồn tích hợp sẵn
deleted = Đã xóa<|MERGE_RESOLUTION|>--- conflicted
+++ resolved
@@ -2,13 +2,10 @@
 load-failed = Tải gói t.nguyên thất bại
 import-failed = Nhập gói nguồn thất bại
 
-<<<<<<< HEAD
-=======
 default = Mặc định
 load-failed = Tải gói t.nguyên thất bại
 import-failed = Nhập gói nguồn thất bại
 
->>>>>>> f4c7d369
 info = Thông tin gói tài nguyên
 info-content =
   Tên: { $name }
